/*
 * MinIO Cloud Storage, (C) 2020 MinIO, Inc.
 *
 * Licensed under the Apache License, Version 2.0 (the "License");
 * you may not use this file except in compliance with the License.
 * You may obtain a copy of the License at
 *
 *     http://www.apache.org/licenses/LICENSE-2.0
 *
 * Unless required by applicable law or agreed to in writing, software
 * distributed under the License is distributed on an "AS IS" BASIS,
 * WITHOUT WARRANTIES OR CONDITIONS OF ANY KIND, either express or implied.
 * See the License for the specific language governing permissions and
 * limitations under the License.
 */

package cmd

import (
	"bytes"
	"context"
	"encoding/binary"
	"errors"
	"math/rand"
	"os"
	"path"
	"strconv"
	"strings"
	"time"

	"github.com/minio/minio/cmd/config"
	"github.com/minio/minio/cmd/config/heal"
	"github.com/minio/minio/cmd/logger"
	"github.com/minio/minio/pkg/bucket/lifecycle"
	"github.com/minio/minio/pkg/bucket/replication"
	"github.com/minio/minio/pkg/color"
	"github.com/minio/minio/pkg/env"
	"github.com/minio/minio/pkg/event"
	"github.com/minio/minio/pkg/hash"
	"github.com/minio/minio/pkg/madmin"
	"github.com/willf/bloom"
)

const (
	dataCrawlSleepPerFolder  = time.Millisecond // Time to wait between folders.
	dataCrawlSleepDefMult    = 10.0             // Default multiplier for waits between operations.
	dataCrawlStartDelay      = 5 * time.Minute  // Time to wait on startup and between cycles.
	dataUsageUpdateDirCycles = 16               // Visit all folders every n cycles.

	healDeleteDangling    = true
	healFolderIncludeProb = 32  // Include a clean folder one in n cycles.
	healObjectSelectProb  = 512 // Overall probability of a file being scanned; one in n.
)

var (
	globalHealConfig             heal.Config
	dataCrawlerLeaderLockTimeout = newDynamicTimeout(30*time.Second, 10*time.Second)
)

// initDataCrawler will start the crawler unless disabled.
func initDataCrawler(ctx context.Context, objAPI ObjectLayer) {
	if env.Get(envDataUsageCrawlConf, config.EnableOn) == config.EnableOn {
		go runDataCrawler(ctx, objAPI)
	}
}

// runDataCrawler will start a data crawler.
// The function will block until the context is canceled.
// There should only ever be one crawler running per cluster.
func runDataCrawler(ctx context.Context, objAPI ObjectLayer) {
	// Make sure only 1 crawler is running on the cluster.
<<<<<<< HEAD
	locker := objAPI.NewNSLock(minioMetaBucket, "runDataCrawler.lock")
=======
	locker := objAPI.NewNSLock(ctx, minioMetaBucket, "runDataCrawler.lock")
	r := rand.New(rand.NewSource(time.Now().UnixNano()))
>>>>>>> 68de5a6f
	for {
		err := locker.GetLock(ctx, dataCrawlerLeaderLockTimeout)
		if err != nil {
			time.Sleep(time.Duration(r.Float64() * float64(dataCrawlStartDelay)))
			continue
		}
		break
		// No unlock for "leader" lock.
	}

	// Load current bloom cycle
	nextBloomCycle := intDataUpdateTracker.current() + 1
	var buf bytes.Buffer
	err := objAPI.GetObject(ctx, dataUsageBucket, dataUsageBloomName, 0, -1, &buf, "", ObjectOptions{})
	if err != nil {
		if !isErrObjectNotFound(err) && !isErrBucketNotFound(err) {
			logger.LogIf(ctx, err)
		}
	} else {
		if buf.Len() == 8 {
			nextBloomCycle = binary.LittleEndian.Uint64(buf.Bytes())
		}
	}

	for {
		select {
		case <-ctx.Done():
			return
		case <-time.NewTimer(dataCrawlStartDelay).C:
			// Wait before starting next cycle and wait on startup.
			results := make(chan DataUsageInfo, 1)
			go storeDataUsageInBackend(ctx, objAPI, results)
			bf, err := globalNotificationSys.updateBloomFilter(ctx, nextBloomCycle)
			logger.LogIf(ctx, err)
			err = objAPI.CrawlAndGetDataUsage(ctx, bf, results)
			close(results)
			logger.LogIf(ctx, err)
			if err == nil {
				// Store new cycle...
				nextBloomCycle++
				var tmp [8]byte
				binary.LittleEndian.PutUint64(tmp[:], nextBloomCycle)
				r, err := hash.NewReader(bytes.NewReader(tmp[:]), int64(len(tmp)), "", "", int64(len(tmp)), false)
				if err != nil {
					logger.LogIf(ctx, err)
					continue
				}

				_, err = objAPI.PutObject(ctx, dataUsageBucket, dataUsageBloomName, NewPutObjReader(r, nil, nil), ObjectOptions{})
				if !isErrBucketNotFound(err) {
					logger.LogIf(ctx, err)
				}
			}
		}
	}
}

type cachedFolder struct {
	name              string
	parent            *dataUsageHash
	objectHealProbDiv uint32
}

type folderScanner struct {
	root       string
	getSize    getSizeFn
	oldCache   dataUsageCache
	newCache   dataUsageCache
	withFilter *bloomFilter

	dataUsageCrawlMult  float64
	dataUsageCrawlDebug bool
	healFolderInclude   uint32 // Include a clean folder one in n cycles.
	healObjectSelect    uint32 // Do a heal check on an object once every n cycles. Must divide into healFolderInclude

	newFolders      []cachedFolder
	existingFolders []cachedFolder
}

// crawlDataFolder will crawl the basepath+cache.Info.Name and return an updated cache.
// The returned cache will always be valid, but may not be updated from the existing.
// Before each operation waitForLowActiveIO is called which can be used to temporarily halt the crawler.
// If the supplied context is canceled the function will return at the first chance.
func crawlDataFolder(ctx context.Context, basePath string, cache dataUsageCache, getSize getSizeFn) (dataUsageCache, error) {
	t := UTCNow()

	logPrefix := color.Green("data-usage: ")
	logSuffix := color.Blue(" - %v + %v", basePath, cache.Info.Name)
	if intDataUpdateTracker.debug {
		defer func() {
			logger.Info(logPrefix+" Crawl time: %v"+logSuffix, time.Since(t))
		}()

	}

	switch cache.Info.Name {
	case "", dataUsageRoot:
		return cache, errors.New("internal error: root scan attempted")
	}

	delayMult, err := strconv.ParseFloat(env.Get(envDataUsageCrawlDelay, "10.0"), 64)
	if err != nil {
		logger.LogIf(ctx, err)
		delayMult = dataCrawlSleepDefMult
	}

	s := folderScanner{
		root:                basePath,
		getSize:             getSize,
		oldCache:            cache,
		newCache:            dataUsageCache{Info: cache.Info},
		newFolders:          nil,
		existingFolders:     nil,
		dataUsageCrawlMult:  delayMult,
		dataUsageCrawlDebug: intDataUpdateTracker.debug,
		healFolderInclude:   0,
		healObjectSelect:    0,
	}

	// Enable healing in XL mode.
	if globalIsErasure {
		// Include a clean folder one in n cycles.
		s.healFolderInclude = healFolderIncludeProb
		// Do a heal check on an object once every n cycles. Must divide into healFolderInclude
		s.healObjectSelect = healObjectSelectProb
	}
	if len(cache.Info.BloomFilter) > 0 {
		s.withFilter = &bloomFilter{BloomFilter: &bloom.BloomFilter{}}
		_, err := s.withFilter.ReadFrom(bytes.NewBuffer(cache.Info.BloomFilter))
		if err != nil {
			logger.LogIf(ctx, err, logPrefix+"Error reading bloom filter")
			s.withFilter = nil
		}
	}
	if s.dataUsageCrawlDebug {
		logger.Info(logPrefix+"Start crawling. Bloom filter: %v"+logSuffix, s.withFilter != nil)
	}

	done := ctx.Done()
	var flattenLevels = 2

	if s.dataUsageCrawlDebug {
		logger.Info(logPrefix+"Cycle: %v, Entries: %v"+logSuffix, cache.Info.NextCycle, len(cache.Cache))
	}

	// Always scan flattenLevels deep. Cache root is level 0.
	todo := []cachedFolder{{name: cache.Info.Name, objectHealProbDiv: 1}}
	for i := 0; i < flattenLevels; i++ {
		if s.dataUsageCrawlDebug {
			logger.Info(logPrefix+"Level %v, scanning %v directories."+logSuffix, i, len(todo))
		}
		select {
		case <-done:
			return cache, ctx.Err()
		default:
		}
		var err error
		todo, err = s.scanQueuedLevels(ctx, todo, i == flattenLevels-1)
		if err != nil {
			// No useful information...
			return cache, err
		}
	}

	if s.dataUsageCrawlDebug {
		logger.Info(logPrefix+"New folders: %v"+logSuffix, s.newFolders)
	}

	// Add new folders first
	for _, folder := range s.newFolders {
		select {
		case <-done:
			return s.newCache, ctx.Err()
		default:
		}
		du, err := s.deepScanFolder(ctx, folder)
		if err != nil {
			logger.LogIf(ctx, err)
			continue
		}
		if du == nil {
			logger.Info(logPrefix + "no disk usage provided" + logSuffix)
			continue
		}

		s.newCache.replace(folder.name, "", *du)
		// Add to parent manually
		if folder.parent != nil {
			parent := s.newCache.Cache[folder.parent.Key()]
			parent.addChildString(folder.name)
		}
	}

	if s.dataUsageCrawlDebug {
		logger.Info(logPrefix+"Existing folders: %v"+logSuffix, len(s.existingFolders))
	}

	// Do selective scanning of existing folders.
	for _, folder := range s.existingFolders {
		select {
		case <-done:
			return s.newCache, ctx.Err()
		default:
		}
		h := hashPath(folder.name)
		if !h.mod(s.oldCache.Info.NextCycle, dataUsageUpdateDirCycles) {
			if !h.mod(s.oldCache.Info.NextCycle, s.healFolderInclude/folder.objectHealProbDiv) {
				s.newCache.replaceHashed(h, folder.parent, s.oldCache.Cache[h.Key()])
				continue
			} else {
				folder.objectHealProbDiv = s.healFolderInclude
			}
			folder.objectHealProbDiv = dataUsageUpdateDirCycles
		}
		if s.withFilter != nil {
			_, prefix := path2BucketObjectWithBasePath(basePath, folder.name)
			if s.oldCache.Info.lifeCycle == nil || !s.oldCache.Info.lifeCycle.HasActiveRules(prefix, true) {
				// If folder isn't in filter, skip it completely.
				if !s.withFilter.containsDir(folder.name) {
					if !h.mod(s.oldCache.Info.NextCycle, s.healFolderInclude/folder.objectHealProbDiv) {
						if s.dataUsageCrawlDebug {
							logger.Info(logPrefix+"Skipping non-updated folder: %v"+logSuffix, folder)
						}
						s.newCache.replaceHashed(h, folder.parent, s.oldCache.Cache[h.Key()])
						continue
					} else {
						if s.dataUsageCrawlDebug {
							logger.Info(logPrefix+"Adding non-updated folder to heal check: %v"+logSuffix, folder.name)
						}
						// Update probability of including objects
						folder.objectHealProbDiv = s.healFolderInclude
					}
				}
			}
		}

		// Update on this cycle...
		du, err := s.deepScanFolder(ctx, folder)
		if err != nil {
			logger.LogIf(ctx, err)
			continue
		}
		if du == nil {
			logger.LogIf(ctx, errors.New("data-usage: no disk usage provided"))
			continue
		}
		s.newCache.replaceHashed(h, folder.parent, *du)
	}
	if s.dataUsageCrawlDebug {
		logger.Info(logPrefix+"Finished crawl, %v entries"+logSuffix, len(s.newCache.Cache))
	}
	s.newCache.Info.LastUpdate = UTCNow()
	s.newCache.Info.NextCycle++
	return s.newCache, nil
}

// scanQueuedLevels will scan the provided folders.
// Files found in the folders will be added to f.newCache.
// If final is provided folders will be put into f.newFolders or f.existingFolders.
// If final is not provided the folders found are returned from the function.
func (f *folderScanner) scanQueuedLevels(ctx context.Context, folders []cachedFolder, final bool) ([]cachedFolder, error) {
	var nextFolders []cachedFolder
	done := ctx.Done()
	for _, folder := range folders {
		select {
		case <-done:
			return nil, ctx.Err()
		default:
		}
		thisHash := hashPath(folder.name)
		existing := f.oldCache.findChildrenCopy(thisHash)

		// If there are lifecycle rules for the prefix, remove the filter.
		filter := f.withFilter
		var activeLifeCycle *lifecycle.Lifecycle
		if f.oldCache.Info.lifeCycle != nil {
			_, prefix := path2BucketObjectWithBasePath(f.root, folder.name)
			if f.oldCache.Info.lifeCycle.HasActiveRules(prefix, true) {
				if f.dataUsageCrawlDebug {
					logger.Info(color.Green("folder-scanner:")+" Prefix %q has active rules", prefix)
				}
				activeLifeCycle = f.oldCache.Info.lifeCycle
				filter = nil
			}
		}
		if _, ok := f.oldCache.Cache[thisHash.Key()]; filter != nil && ok {
			// If folder isn't in filter and we have data, skip it completely.
			if folder.name != dataUsageRoot && !filter.containsDir(folder.name) {
				if !thisHash.mod(f.oldCache.Info.NextCycle, f.healFolderInclude/folder.objectHealProbDiv) {
					f.newCache.copyWithChildren(&f.oldCache, thisHash, folder.parent)
					if f.dataUsageCrawlDebug {
						logger.Info(color.Green("folder-scanner:")+" Skipping non-updated folder: %v", folder.name)
					}
					continue
				} else {
					if f.dataUsageCrawlDebug {
						logger.Info(color.Green("folder-scanner:")+" Adding non-updated folder to heal check: %v", folder.name)
					}
					// If probability was already crawlerHealFolderInclude, keep it.
					folder.objectHealProbDiv = f.healFolderInclude
				}
			}
		}
		sleepDuration(dataCrawlSleepPerFolder, f.dataUsageCrawlMult)

		cache := dataUsageEntry{}

		err := readDirFn(path.Join(f.root, folder.name), func(entName string, typ os.FileMode) error {
			// Parse
			entName = path.Clean(path.Join(folder.name, entName))
			bucket, prefix := path2BucketObjectWithBasePath(f.root, entName)
			if bucket == "" {
				if f.dataUsageCrawlDebug {
					logger.Info(color.Green("folder-scanner:")+" no bucket (%s,%s)", f.root, entName)
				}
				return nil
			}

			if isReservedOrInvalidBucket(bucket, false) {
				if f.dataUsageCrawlDebug {
					logger.Info(color.Green("folder-scanner:")+" invalid bucket: %v, entry: %v", bucket, entName)
				}
				return nil
			}

			select {
			case <-done:
				return ctx.Err()
			default:
			}

			if typ&os.ModeDir != 0 {
				h := hashPath(entName)
				_, exists := f.oldCache.Cache[h.Key()]
				cache.addChildString(entName)

				this := cachedFolder{name: entName, parent: &thisHash, objectHealProbDiv: folder.objectHealProbDiv}
				delete(existing, h.Key())
				cache.addChild(h)
				if final {
					if exists {
						f.existingFolders = append(f.existingFolders, this)
					} else {
						f.newFolders = append(f.newFolders, this)
					}
				} else {
					nextFolders = append(nextFolders, this)
				}
				return nil
			}

			// Dynamic time delay.
			t := UTCNow()

			// Get file size, ignore errors.
			item := crawlItem{
				Path:       path.Join(f.root, entName),
				Typ:        typ,
				bucket:     bucket,
				prefix:     path.Dir(prefix),
				objectName: path.Base(entName),
				debug:      f.dataUsageCrawlDebug,
				lifeCycle:  activeLifeCycle,
				heal:       thisHash.mod(f.oldCache.Info.NextCycle, f.healObjectSelect/folder.objectHealProbDiv),
			}
			size, err := f.getSize(item)

			sleepDuration(time.Since(t), f.dataUsageCrawlMult)
			if err == errSkipFile {
				return nil
			}
			logger.LogIf(ctx, err)
			cache.Size += size
			cache.Objects++
			cache.ObjSizes.add(size)

			return nil
		})
		if err != nil {
			return nil, err
		}

		if f.healObjectSelect == 0 {
			// If we are not scanning, return now.
			f.newCache.replaceHashed(thisHash, folder.parent, cache)
			continue
		}

		objAPI := newObjectLayerFn()
		if objAPI == nil {
			continue
		}

		bgSeq, found := globalBackgroundHealState.getHealSequenceByToken(bgHealingUUID)
		if !found {
			continue
		}

		// Whatever remains in 'existing' are folders at this level
		// that existed in the previous run but wasn't found now.
		//
		// This may be because of 2 reasons:
		//
		// 1) The folder/object was deleted.
		// 2) We come from another disk and this disk missed the write.
		//
		// We therefore perform a heal check.
		// If that doesn't bring it back we remove the folder and assume it was deleted.
		// This means that the next run will not look for it.
		for k := range existing {
			bucket, prefix := path2BucketObject(k)
			if f.dataUsageCrawlDebug {
				logger.Info(color.Green("folder-scanner:")+" checking disappeared folder: %v/%v", bucket, prefix)
			}

			// Dynamic time delay.
			t := UTCNow()

			err = objAPI.HealObjects(ctx, bucket, prefix, madmin.HealOpts{Recursive: true, Remove: healDeleteDangling},
				func(bucket, object, versionID string) error {
					// Wait for each heal as per crawler frequency.
					sleepDuration(time.Since(t), f.dataUsageCrawlMult)

					defer func() {
						t = UTCNow()
					}()
					return bgSeq.queueHealTask(healSource{
						bucket:    bucket,
						object:    object,
						versionID: versionID,
					}, madmin.HealItemObject)
				})

			sleepDuration(time.Since(t), f.dataUsageCrawlMult)

			if f.dataUsageCrawlDebug && err != nil {
				logger.Info(color.Green("healObjects:")+" checking returned value %v", err)
			}

			// Add unless healing returned an error.
			if err == nil {
				this := cachedFolder{name: k, parent: &thisHash, objectHealProbDiv: folder.objectHealProbDiv}
				cache.addChild(hashPath(k))
				if final {
					f.existingFolders = append(f.existingFolders, this)
				} else {
					nextFolders = append(nextFolders, this)
				}
			}
		}
		f.newCache.replaceHashed(thisHash, folder.parent, cache)
	}
	return nextFolders, nil
}

// deepScanFolder will deep scan a folder and return the size if no error occurs.
func (f *folderScanner) deepScanFolder(ctx context.Context, folder cachedFolder) (*dataUsageEntry, error) {
	var cache dataUsageEntry

	done := ctx.Done()

	var addDir func(entName string, typ os.FileMode) error
	var dirStack = []string{f.root, folder.name}

	addDir = func(entName string, typ os.FileMode) error {
		select {
		case <-done:
			return ctx.Err()
		default:
		}

		if typ&os.ModeDir != 0 {
			dirStack = append(dirStack, entName)
			err := readDirFn(path.Join(dirStack...), addDir)
			dirStack = dirStack[:len(dirStack)-1]
			sleepDuration(dataCrawlSleepPerFolder, f.dataUsageCrawlMult)
			return err
		}

		// Dynamic time delay.
		t := UTCNow()

		// Get file size, ignore errors.
		dirStack = append(dirStack, entName)
		fileName := path.Join(dirStack...)
		dirStack = dirStack[:len(dirStack)-1]

		bucket, prefix := path2BucketObjectWithBasePath(f.root, fileName)
		var activeLifeCycle *lifecycle.Lifecycle
		if f.oldCache.Info.lifeCycle != nil {
			if f.oldCache.Info.lifeCycle.HasActiveRules(prefix, false) {
				if f.dataUsageCrawlDebug {
					logger.Info(color.Green("folder-scanner:")+" Prefix %q has active rules", prefix)
				}
				activeLifeCycle = f.oldCache.Info.lifeCycle
			}
		}

		size, err := f.getSize(
			crawlItem{
				Path:       fileName,
				Typ:        typ,
				bucket:     bucket,
				prefix:     path.Dir(prefix),
				objectName: path.Base(entName),
				debug:      f.dataUsageCrawlDebug,
				lifeCycle:  activeLifeCycle,
				heal:       hashPath(path.Join(prefix, entName)).mod(f.oldCache.Info.NextCycle, f.healObjectSelect/folder.objectHealProbDiv),
			})

		// Don't sleep for really small amount of time
		sleepDuration(time.Since(t), f.dataUsageCrawlMult)

		if err == errSkipFile {
			return nil
		}
		logger.LogIf(ctx, err)
		cache.Size += size
		cache.Objects++
		cache.ObjSizes.add(size)
		return nil
	}
	err := readDirFn(path.Join(dirStack...), addDir)
	if err != nil {
		return nil, err
	}
	return &cache, nil
}

// crawlItem represents each file while walking.
type crawlItem struct {
	Path string
	Typ  os.FileMode

	bucket     string // Bucket.
	prefix     string // Only the prefix if any, does not have final object name.
	objectName string // Only the object name without prefixes.
	lifeCycle  *lifecycle.Lifecycle
	heal       bool // Has the object been selected for heal check?
	debug      bool
}

type getSizeFn func(item crawlItem) (int64, error)

// transformMetaDir will transform a directory to prefix/file.ext
func (i *crawlItem) transformMetaDir() {
	split := strings.Split(i.prefix, SlashSeparator)
	if len(split) > 1 {
		i.prefix = path.Join(split[:len(split)-1]...)
	} else {
		i.prefix = ""
	}
	// Object name is last element
	i.objectName = split[len(split)-1]
}

// actionMeta contains information used to apply actions.
type actionMeta struct {
	oi               ObjectInfo
	successorModTime time.Time // The modtime of the successor version
	numVersions      int       // The number of versions of this object
}

// applyActions will apply lifecycle checks on to a scanned item.
// The resulting size on disk will always be returned.
// The metadata will be compared to consensus on the object layer before any changes are applied.
// If no metadata is supplied, -1 is returned if no action is taken.
func (i *crawlItem) applyActions(ctx context.Context, o ObjectLayer, meta actionMeta) (size int64) {
	size, err := meta.oi.GetActualSize()
	if i.debug {
		logger.LogIf(ctx, err)
	}
	if i.heal {
		if i.debug {
			logger.Info(color.Green("applyActions:")+" heal checking: %v/%v v%s", i.bucket, i.objectPath(), meta.oi.VersionID)
		}
		res, err := o.HealObject(ctx, i.bucket, i.objectPath(), meta.oi.VersionID, madmin.HealOpts{Remove: healDeleteDangling})
		if isErrObjectNotFound(err) || isErrVersionNotFound(err) {
			return 0
		}
		if err != nil && !errors.Is(err, NotImplemented{}) {
			logger.LogIf(ctx, err)
			return 0
		}
		size = res.ObjectSize
	}
	if i.lifeCycle == nil {
		return size
	}

	versionID := meta.oi.VersionID
	action := i.lifeCycle.ComputeAction(
		lifecycle.ObjectOpts{
			Name:             i.objectPath(),
			UserTags:         meta.oi.UserTags,
			ModTime:          meta.oi.ModTime,
			VersionID:        meta.oi.VersionID,
			DeleteMarker:     meta.oi.DeleteMarker,
			IsLatest:         meta.oi.IsLatest,
			NumVersions:      meta.numVersions,
			SuccessorModTime: meta.successorModTime,
		})
	if i.debug {
		logger.Info(color.Green("applyActions:")+" lifecycle: %q (version-id=%s), Initial scan: %v", i.objectPath(), versionID, action)
	}
	switch action {
	case lifecycle.DeleteAction, lifecycle.DeleteVersionAction:
	default:
		// No action.
		return size
	}

	obj, err := o.GetObjectInfo(ctx, i.bucket, i.objectPath(), ObjectOptions{
		VersionID: versionID,
	})
	if err != nil {
		switch err.(type) {
		case MethodNotAllowed: // This happens usually for a delete marker
			if !obj.DeleteMarker { // if this is not a delete marker log and return
				// Do nothing - heal in the future.
				logger.LogIf(ctx, err)
				return size
			}
		case ObjectNotFound:
			// object not found return 0
			return 0
		default:
			// All other errors proceed.
			logger.LogIf(ctx, err)
			return size
		}
	}
	size = obj.Size

	// Recalculate action.
	action = i.lifeCycle.ComputeAction(
		lifecycle.ObjectOpts{
			Name:             i.objectPath(),
			UserTags:         obj.UserTags,
			ModTime:          obj.ModTime,
			VersionID:        obj.VersionID,
			DeleteMarker:     obj.DeleteMarker,
			IsLatest:         obj.IsLatest,
			NumVersions:      meta.numVersions,
			SuccessorModTime: meta.successorModTime,
		})
	if i.debug {
		logger.Info(color.Green("applyActions:")+" lifecycle: Secondary scan: %v", action)
	}
	switch action {
	case lifecycle.DeleteAction, lifecycle.DeleteVersionAction:
	default:
		// No action.
		return size
	}

	opts := ObjectOptions{}
	switch action {
	case lifecycle.DeleteVersionAction:
		// Defensive code, should never happen
		if obj.VersionID == "" {
			return size
		}
		if rcfg, _ := globalBucketObjectLockSys.Get(i.bucket); rcfg.LockEnabled {
			locked := enforceRetentionForDeletion(ctx, obj)
			if locked {
				if i.debug {
					logger.Info(color.Green("applyActions:")+" lifecycle: %s is locked, not deleting", i.objectPath())
				}
				return size
			}
		}
		opts.VersionID = obj.VersionID
	case lifecycle.DeleteAction:
		opts.Versioned = globalBucketVersioningSys.Enabled(i.bucket)
	}

	obj, err = o.DeleteObject(ctx, i.bucket, i.objectPath(), opts)
	if err != nil {
		// Assume it is still there.
		logger.LogIf(ctx, err)
		return size
	}

	eventName := event.ObjectRemovedDelete
	if obj.DeleteMarker {
		eventName = event.ObjectRemovedDeleteMarkerCreated
	}

	// Notify object deleted event.
	sendEvent(eventArgs{
		EventName:  eventName,
		BucketName: i.bucket,
		Object:     obj,
		Host:       "Internal: [ILM-EXPIRY]",
	})
	return 0
}

// objectPath returns the prefix and object name.
func (i *crawlItem) objectPath() string {
	return path.Join(i.prefix, i.objectName)
}

// sleepDuration multiplies the duration d by x and sleeps if is more than 100 micro seconds.
// sleep is limited to max 1 second.
func sleepDuration(d time.Duration, x float64) {
	// Don't sleep for really small amount of time
	if d := time.Duration(float64(d) * x); d > time.Microsecond*100 {
		if d > time.Second {
			d = time.Second
		}
		time.Sleep(d)
	}
}

// healReplication will heal a scanned item that has failed replication.
func (i *crawlItem) healReplication(ctx context.Context, o ObjectLayer, meta actionMeta) {
	if meta.oi.ReplicationStatus == replication.Pending ||
		meta.oi.ReplicationStatus == replication.Failed {
		globalReplicationState.queueReplicaTask(meta.oi)
	}
}<|MERGE_RESOLUTION|>--- conflicted
+++ resolved
@@ -69,12 +69,8 @@
 // There should only ever be one crawler running per cluster.
 func runDataCrawler(ctx context.Context, objAPI ObjectLayer) {
 	// Make sure only 1 crawler is running on the cluster.
-<<<<<<< HEAD
 	locker := objAPI.NewNSLock(minioMetaBucket, "runDataCrawler.lock")
-=======
-	locker := objAPI.NewNSLock(ctx, minioMetaBucket, "runDataCrawler.lock")
 	r := rand.New(rand.NewSource(time.Now().UnixNano()))
->>>>>>> 68de5a6f
 	for {
 		err := locker.GetLock(ctx, dataCrawlerLeaderLockTimeout)
 		if err != nil {
