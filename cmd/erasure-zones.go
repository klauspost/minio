--- conflicted
+++ resolved
@@ -822,68 +822,6 @@
 }
 
 func (z *erasureZones) listObjectsSplunk(ctx context.Context, bucket, prefix, marker string, maxKeys int) (loi ListObjectsInfo, err error) {
-<<<<<<< HEAD
-=======
-	if strings.Contains(prefix, guidSplunk) {
-		logger.LogIf(ctx, NotImplemented{})
-		return loi, NotImplemented{}
-	}
-
-	recursive := true
-
-	zonesEntryChs := make([][]FileInfoCh, 0, len(z.zones))
-	zonesEndWalkCh := make([]chan struct{}, 0, len(z.zones))
-	zonesListTolerancePerSet := make([]int, 0, len(z.zones))
-
-	for _, zone := range z.zones {
-		entryChs, endWalkCh := zone.poolSplunk.Release(listParams{bucket, recursive, marker, prefix})
-		if entryChs == nil {
-			endWalkCh = make(chan struct{})
-			entryChs = zone.startMergeWalksN(ctx, bucket, prefix, marker, recursive, endWalkCh, zone.listTolerancePerSet, true)
-		}
-		zonesEntryChs = append(zonesEntryChs, entryChs)
-		zonesEndWalkCh = append(zonesEndWalkCh, endWalkCh)
-		if zone.listTolerancePerSet == -1 {
-			zonesListTolerancePerSet = append(zonesListTolerancePerSet, zone.setDriveCount/2)
-		} else {
-			zonesListTolerancePerSet = append(zonesListTolerancePerSet, zone.listTolerancePerSet-2)
-		}
-	}
-
-	entries := mergeZonesEntriesCh(zonesEntryChs, maxKeys, zonesListTolerancePerSet)
-	if len(entries.Files) == 0 {
-		return loi, nil
-	}
-
-	loi.IsTruncated = entries.IsTruncated
-	if loi.IsTruncated {
-		loi.NextMarker = entries.Files[len(entries.Files)-1].Name
-	}
-
-	for _, entry := range entries.Files {
-		objInfo := entry.ToObjectInfo(bucket, entry.Name)
-		splits := strings.Split(objInfo.Name, guidSplunk)
-		if len(splits) == 0 {
-			loi.Objects = append(loi.Objects, objInfo)
-			continue
-		}
-
-		loi.Prefixes = append(loi.Prefixes, splits[0]+guidSplunk)
-	}
-
-	if loi.IsTruncated {
-		for i, zone := range z.zones {
-			zone.poolSplunk.Set(listParams{bucket, recursive, loi.NextMarker, prefix}, zonesEntryChs[i],
-				zonesEndWalkCh[i])
-		}
-	}
-	return loi, nil
-}
-
-func (z *erasureZones) listObjects(ctx context.Context, bucket, prefix, marker, delimiter string, maxKeys int) (ListObjectsInfo, error) {
-	loi := ListObjectsInfo{}
-
->>>>>>> c2f16ee8
 	if err := checkListObjsArgs(ctx, bucket, prefix, marker, z); err != nil {
 		return loi, err
 	}
@@ -1419,21 +1357,6 @@
 			}(len(errs), set)
 			errs = append(errs, nil)
 		}
-<<<<<<< HEAD
-=======
-		zonesEntryChs = append(zonesEntryChs, entryChs)
-		zonesEndWalkCh = append(zonesEndWalkCh, endWalkCh)
-		if zone.listTolerancePerSet == -1 {
-			zonesListTolerancePerSet = append(zonesListTolerancePerSet, zone.setDriveCount/2)
-		} else {
-			zonesListTolerancePerSet = append(zonesListTolerancePerSet, zone.listTolerancePerSet-2)
-		}
-	}
-
-	entries := mergeZonesEntriesVersionsCh(zonesEntryChs, maxKeys, zonesListTolerancePerSet)
-	if len(entries.FilesVersions) == 0 {
-		return loi, nil
->>>>>>> c2f16ee8
 	}
 	mu.Unlock()
 	wg.Wait()
