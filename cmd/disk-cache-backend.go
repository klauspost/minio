/*
 * MinIO Cloud Storage, (C) 2019-2020 MinIO, Inc.
 *
 * Licensed under the Apache License, Version 2.0 (the "License");
 * you may not use this file except in compliance with the License.
 * You may obtain a copy of the License at
 *
 *     http://www.apache.org/licenses/LICENSE-2.0
 *
 * Unless required by applicable law or agreed to in writing, software
 * distributed under the License is distributed on an "AS IS" BASIS,
 * WITHOUT WARRANTIES OR CONDITIONS OF ANY KIND, either express or implied.
 * See the License for the specific language governing permissions and
 * limitations under the License.
 */

package cmd

import (
	"bytes"
	"context"
	"crypto/md5"
	"crypto/rand"
	"encoding/base64"
	"encoding/hex"
	"errors"
	"fmt"
	"io"
	"io/ioutil"
	"net/http"
	"os"
	"strings"
	"sync"
	"sync/atomic"
	"time"

	"github.com/djherbis/atime"
	"github.com/minio/minio/cmd/config/cache"
	"github.com/minio/minio/cmd/crypto"
	xhttp "github.com/minio/minio/cmd/http"
	"github.com/minio/minio/cmd/logger"
	"github.com/minio/minio/pkg/disk"
	"github.com/minio/sio"
)

const (
	// cache.json object metadata for cached objects.
	cacheMetaJSONFile = "cache.json"
	cacheDataFile     = "part.1"
	cacheMetaVersion  = "1.0.0"
	cacheExpiryDays   = 90 * time.Hour * 24 // defaults to 90 days
	// SSECacheEncrypted is the metadata key indicating that the object
	// is a cache entry encrypted with cache KMS master key in globalCacheKMS.
	SSECacheEncrypted = "X-Minio-Internal-Encrypted-Cache"
)

// CacheChecksumInfoV1 - carries checksums of individual blocks on disk.
type CacheChecksumInfoV1 struct {
	Algorithm string `json:"algorithm"`
	Blocksize int64  `json:"blocksize"`
}

// Represents the cache metadata struct
type cacheMeta struct {
	Version string   `json:"version"`
	Stat    StatInfo `json:"stat"` // Stat of the current object `cache.json`.

	// checksums of blocks on disk.
	Checksum CacheChecksumInfoV1 `json:"checksum,omitempty"`
	// Metadata map for current object.
	Meta map[string]string `json:"meta,omitempty"`
	// Ranges maps cached range to associated filename.
	Ranges map[string]string `json:"ranges,omitempty"`
	// Hits is a counter on the number of times this object has been accessed so far.
	Hits   int    `json:"hits,omitempty"`
	Bucket string `json:"bucket,omitempty"`
	Object string `json:"object,omitempty"`
}

// RangeInfo has the range, file and range length information for a cached range.
type RangeInfo struct {
	Range string
	File  string
	Size  int64
}

// Empty returns true if this is an empty struct
func (r *RangeInfo) Empty() bool {
	return r.Range == "" && r.File == "" && r.Size == 0
}

func (m *cacheMeta) ToObjectInfo(bucket, object string) (o ObjectInfo) {
	if len(m.Meta) == 0 {
		m.Meta = make(map[string]string)
		m.Stat.ModTime = timeSentinel
	}

	o = ObjectInfo{
		Bucket:            bucket,
		Name:              object,
		CacheStatus:       CacheHit,
		CacheLookupStatus: CacheHit,
	}

	// We set file info only if its valid.
	o.ModTime = m.Stat.ModTime
	o.Size = m.Stat.Size
	o.ETag = extractETag(m.Meta)
	o.ContentType = m.Meta["content-type"]
	o.ContentEncoding = m.Meta["content-encoding"]
	if storageClass, ok := m.Meta[xhttp.AmzStorageClass]; ok {
		o.StorageClass = storageClass
	} else {
		o.StorageClass = globalMinioDefaultStorageClass
	}
	var (
		t time.Time
		e error
	)
	if exp, ok := m.Meta["expires"]; ok {
		if t, e = time.Parse(http.TimeFormat, exp); e == nil {
			o.Expires = t.UTC()
		}
	}
	// etag/md5Sum has already been extracted. We need to
	// remove to avoid it from appearing as part of user-defined metadata
	o.UserDefined = cleanMetadata(m.Meta)
	return o
}

// represents disk cache struct
type diskCache struct {
	// is set to 0 if drive is offline
	online       uint32 // ref: https://golang.org/pkg/sync/atomic/#pkg-note-BUG
	purgeRunning int32

	triggerGC        chan struct{}
	dir              string         // caching directory
	stats            CacheDiskStats // disk cache stats for prometheus
	quotaPct         int            // max usage in %
	pool             sync.Pool
	after            int // minimum accesses before an object is cached.
	lowWatermark     int
	highWatermark    int
	enableRange      bool
	commitWriteback  bool
	retryWritebackCh chan ObjectInfo
	// nsMutex namespace lock
	nsMutex *nsLockMap
	// Object functions pointing to the corresponding functions of backend implementation.
	NewNSLockFn func(cachePath string) RWLocker
}

// Inits the disk cache dir if it is not initialized already.
func newDiskCache(ctx context.Context, dir string, config cache.Config) (*diskCache, error) {
	quotaPct := config.MaxUse
	if quotaPct == 0 {
		quotaPct = config.Quota
	}

	if err := os.MkdirAll(dir, 0777); err != nil {
		return nil, fmt.Errorf("Unable to initialize '%s' dir, %w", dir, err)
	}
	cache := diskCache{
		dir:              dir,
		triggerGC:        make(chan struct{}, 1),
		stats:            CacheDiskStats{Dir: dir},
		quotaPct:         quotaPct,
		after:            config.After,
		lowWatermark:     config.WatermarkLow,
		highWatermark:    config.WatermarkHigh,
		enableRange:      config.Range,
		commitWriteback:  config.CommitWriteback,
		retryWritebackCh: make(chan ObjectInfo, 10000),
		online:           1,
		pool: sync.Pool{
			New: func() interface{} {
				b := disk.AlignedBlock(int(cacheBlkSize))
				return &b
			},
		},
		nsMutex: newNSLock(false),
	}
	go cache.purgeWait(ctx)
	if cache.commitWriteback {
		go cache.scanCacheWritebackFailures(ctx)
	}
	cache.diskSpaceAvailable(0) // update if cache usage is already high.
	cache.NewNSLockFn = func(cachePath string) RWLocker {
		return cache.nsMutex.NewNSLock(nil, cachePath, "")
	}
	return &cache, nil
}

// diskUsageLow() returns true if disk usage falls below the low watermark w.r.t configured cache quota.
// Ex. for a 100GB disk, if quota is configured as 70%  and watermark_low = 80% and
// watermark_high = 90% then garbage collection starts when 63% of disk is used and
// stops when disk usage drops to 56%
func (c *diskCache) diskUsageLow() bool {
	gcStopPct := c.quotaPct * c.lowWatermark / 100
	di, err := disk.GetInfo(c.dir)
	if err != nil {
		reqInfo := (&logger.ReqInfo{}).AppendTags("cachePath", c.dir)
		ctx := logger.SetReqInfo(GlobalContext, reqInfo)
		logger.LogIf(ctx, err)
		return false
	}
	usedPercent := (di.Used / di.Total) * 100
	low := int(usedPercent) < gcStopPct
	atomic.StoreUint64(&c.stats.UsagePercent, usedPercent)
	if low {
		atomic.StoreInt32(&c.stats.UsageState, 0)
	}
	return low
}

// Returns if the disk usage reaches  or exceeds configured cache quota when size is added.
// If current usage without size exceeds high watermark a GC is automatically queued.
func (c *diskCache) diskSpaceAvailable(size int64) bool {
	gcTriggerPct := c.quotaPct * c.highWatermark / 100
	di, err := disk.GetInfo(c.dir)
	if err != nil {
		reqInfo := (&logger.ReqInfo{}).AppendTags("cachePath", c.dir)
		ctx := logger.SetReqInfo(GlobalContext, reqInfo)
		logger.LogIf(ctx, err)
		return false
	}
	if di.Total == 0 {
		logger.Info("diskCache: Received 0 total disk size")
		return false
	}
	usedPercent := float64(di.Used) * 100 / float64(di.Total)
	if usedPercent >= float64(gcTriggerPct) {
		atomic.StoreInt32(&c.stats.UsageState, 1)
		c.queueGC()
	}
	atomic.StoreUint64(&c.stats.UsagePercent, uint64(usedPercent))

	// Recalculate percentage with provided size added.
	usedPercent = float64(di.Used+uint64(size)) * 100 / float64(di.Total)

	return usedPercent < float64(c.quotaPct)
}

// queueGC will queue a GC.
// Calling this function is always non-blocking.
func (c *diskCache) queueGC() {
	select {
	case c.triggerGC <- struct{}{}:
	default:
	}
}

// toClear returns how many bytes should be cleared to reach the low watermark quota.
// returns 0 if below quota.
func (c *diskCache) toClear() uint64 {
	di, err := disk.GetInfo(c.dir)
	if err != nil {
		reqInfo := (&logger.ReqInfo{}).AppendTags("cachePath", c.dir)
		ctx := logger.SetReqInfo(GlobalContext, reqInfo)
		logger.LogIf(ctx, err)
		return 0
	}
	return bytesToClear(int64(di.Total), int64(di.Free), uint64(c.quotaPct), uint64(c.lowWatermark), uint64(c.highWatermark))
}

var (
	errDoneForNow = errors.New("done for now")
)

func (c *diskCache) purgeWait(ctx context.Context) {
	for {
		select {
		case <-ctx.Done():
		case <-c.triggerGC: // wait here until someone triggers.
			c.purge(ctx)
		}
	}
}

// Purge cache entries that were not accessed.
func (c *diskCache) purge(ctx context.Context) {
	if atomic.LoadInt32(&c.purgeRunning) == 1 || c.diskUsageLow() {
		return
	}

	toFree := c.toClear()
	if toFree == 0 {
		return
	}

	atomic.StoreInt32(&c.purgeRunning, 1) // do not run concurrent purge()
	defer atomic.StoreInt32(&c.purgeRunning, 0)

	// expiry for cleaning up old cache.json files that
	// need to be cleaned up.
	expiry := UTCNow().Add(-cacheExpiryDays)
	// defaulting max hits count to 100
	// ignore error we know what value we are passing.
	scorer, _ := newFileScorer(toFree, time.Now().Unix(), 100)

	// this function returns FileInfo for cached range files and cache data file.
	fiStatFn := func(ranges map[string]string, dataFile, pathPrefix string) map[string]os.FileInfo {
		fm := make(map[string]os.FileInfo)
		fname := pathJoin(pathPrefix, dataFile)
		if fi, err := os.Stat(fname); err == nil {
			fm[fname] = fi
		}

		for _, rngFile := range ranges {
			fname = pathJoin(pathPrefix, rngFile)
			if fi, err := os.Stat(fname); err == nil {
				fm[fname] = fi
			}
		}
		return fm
	}

	filterFn := func(name string, typ os.FileMode) error {
		if name == minioMetaBucket {
			// Proceed to next file.
			return nil
		}

		cacheDir := pathJoin(c.dir, name)
		meta, _, numHits, err := c.statCachedMeta(ctx, cacheDir)
		if err != nil {
			// delete any partially filled cache entry left behind.
			removeAll(cacheDir)
			// Proceed to next file.
			return nil
		}

		// stat all cached file ranges and cacheDataFile.
		cachedFiles := fiStatFn(meta.Ranges, cacheDataFile, pathJoin(c.dir, name))
		objInfo := meta.ToObjectInfo("", "")
		// prevent gc from clearing un-synced commits. This metadata is present when
		// cache writeback commit setting is enabled.
		status, ok := objInfo.UserDefined[writeBackStatusHeader]
		if ok && status != CommitComplete.String() {
			return nil
		}
		cc := cacheControlOpts(objInfo)
		for fname, fi := range cachedFiles {
			if cc != nil {
				if cc.isStale(objInfo.ModTime) {
					if err = removeAll(fname); err != nil {
						logger.LogIf(ctx, err)
					}
					scorer.adjustSaveBytes(-fi.Size())

					// break early if sufficient disk space reclaimed.
					if c.diskUsageLow() {
						// if we found disk usage is already low, we return nil filtering is complete.
						return errDoneForNow
					}
				}
				continue
			}
			scorer.addFile(fname, atime.Get(fi), fi.Size(), numHits)
		}
		// clean up stale cache.json files for objects that never got cached but access count was maintained in cache.json
		fi, err := os.Stat(pathJoin(cacheDir, cacheMetaJSONFile))
		if err != nil || (fi.ModTime().Before(expiry) && len(cachedFiles) == 0) {
			removeAll(cacheDir)
			scorer.adjustSaveBytes(-fi.Size())
			// Proceed to next file.
			return nil
		}

		// if we found disk usage is already low, we return nil filtering is complete.
		if c.diskUsageLow() {
			return errDoneForNow
		}

		// Proceed to next file.
		return nil
	}

	if err := readDirFilterFn(c.dir, filterFn); err != nil {
		logger.LogIf(ctx, err)
		return
	}

	scorer.purgeFunc(func(qfile queuedFile) {
		fileName := qfile.name
		removeAll(fileName)
		slashIdx := strings.LastIndex(fileName, SlashSeparator)
		if slashIdx >= 0 {
			fileNamePrefix := fileName[0:slashIdx]
			fname := fileName[slashIdx+1:]
			if fname == cacheDataFile {
				removeAll(fileNamePrefix)
			}
		}
	})

	scorer.reset()
}

// sets cache drive status
func (c *diskCache) setOffline() {
	atomic.StoreUint32(&c.online, 0)
}

// returns true if cache drive is online
func (c *diskCache) IsOnline() bool {
	return atomic.LoadUint32(&c.online) != 0
}

// Stat returns ObjectInfo from disk cache
func (c *diskCache) Stat(ctx context.Context, bucket, object string) (oi ObjectInfo, numHits int, err error) {
	var partial bool
	var meta *cacheMeta

	cacheObjPath := getCacheSHADir(c.dir, bucket, object)
	// Stat the file to get file size.
	meta, partial, numHits, err = c.statCachedMeta(ctx, cacheObjPath)
	if err != nil {
		return
	}
	if partial {
		return oi, numHits, errFileNotFound
	}
	oi = meta.ToObjectInfo("", "")
	oi.Bucket = bucket
	oi.Name = object

	if err = decryptCacheObjectETag(&oi); err != nil {
		return
	}
	return
}

// statCachedMeta returns metadata from cache - including ranges cached, partial to indicate
// if partial object is cached.
func (c *diskCache) statCachedMeta(ctx context.Context, cacheObjPath string) (meta *cacheMeta, partial bool, numHits int, err error) {

	cLock := c.NewNSLockFn(cacheObjPath)
	if err = cLock.GetRLock(ctx, globalOperationTimeout); err != nil {
		return
	}

	defer cLock.RUnlock()
	return c.statCache(ctx, cacheObjPath)
}

// statRange returns ObjectInfo and RangeInfo from disk cache
func (c *diskCache) statRange(ctx context.Context, bucket, object string, rs *HTTPRangeSpec) (oi ObjectInfo, rngInfo RangeInfo, numHits int, err error) {
	// Stat the file to get file size.
	cacheObjPath := getCacheSHADir(c.dir, bucket, object)
	var meta *cacheMeta
	var partial bool

	meta, partial, numHits, err = c.statCachedMeta(ctx, cacheObjPath)
	if err != nil {
		return
	}

	oi = meta.ToObjectInfo("", "")
	oi.Bucket = bucket
	oi.Name = object
	if !partial {
		err = decryptCacheObjectETag(&oi)
		return
	}

	actualSize := uint64(meta.Stat.Size)
	var length int64
	_, length, err = rs.GetOffsetLength(int64(actualSize))
	if err != nil {
		return
	}

	actualRngSize := uint64(length)
	if globalCacheKMS != nil {
		actualRngSize, _ = sio.EncryptedSize(uint64(length))
	}

	rng := rs.String(int64(actualSize))
	rngFile, ok := meta.Ranges[rng]
	if !ok {
		return oi, rngInfo, numHits, ObjectNotFound{Bucket: bucket, Object: object}
	}
	if _, err = os.Stat(pathJoin(cacheObjPath, rngFile)); err != nil {
		return oi, rngInfo, numHits, ObjectNotFound{Bucket: bucket, Object: object}
	}
	rngInfo = RangeInfo{Range: rng, File: rngFile, Size: int64(actualRngSize)}

	err = decryptCacheObjectETag(&oi)
	return
}

// statCache is a convenience function for purge() to get ObjectInfo for cached object
func (c *diskCache) statCache(ctx context.Context, cacheObjPath string) (meta *cacheMeta, partial bool, numHits int, err error) {
	// Stat the file to get file size.
	metaPath := pathJoin(cacheObjPath, cacheMetaJSONFile)
	f, err := os.Open(metaPath)
	if err != nil {
		return meta, partial, 0, err
	}
	defer f.Close()
	meta = &cacheMeta{Version: cacheMetaVersion}
	if err := jsonLoad(f, meta); err != nil {
		return meta, partial, 0, err
	}
	// get metadata of part.1 if full file has been cached.
	partial = true
	fi, err := os.Stat(pathJoin(cacheObjPath, cacheDataFile))
	if err == nil {
		meta.Stat.ModTime = atime.Get(fi)
		partial = false
	}
	return meta, partial, meta.Hits, nil
}

// saves object metadata to disk cache
// incHitsOnly is true if metadata update is incrementing only the hit counter
func (c *diskCache) SaveMetadata(ctx context.Context, bucket, object string, meta map[string]string, actualSize int64, rs *HTTPRangeSpec, rsFileName string, incHitsOnly bool) error {
	cachedPath := getCacheSHADir(c.dir, bucket, object)
	cLock := c.NewNSLockFn(cachedPath)
	if err := cLock.GetLock(ctx, globalOperationTimeout); err != nil {
		return err
	}
	defer cLock.Unlock()
	return c.saveMetadata(ctx, bucket, object, meta, actualSize, rs, rsFileName, incHitsOnly)
}

// saves object metadata to disk cache
// incHitsOnly is true if metadata update is incrementing only the hit counter
func (c *diskCache) saveMetadata(ctx context.Context, bucket, object string, meta map[string]string, actualSize int64, rs *HTTPRangeSpec, rsFileName string, incHitsOnly bool) error {
	cachedPath := getCacheSHADir(c.dir, bucket, object)
	metaPath := pathJoin(cachedPath, cacheMetaJSONFile)
	// Create cache directory if needed
	if err := os.MkdirAll(cachedPath, 0777); err != nil {
		return err
	}
	f, err := os.OpenFile(metaPath, os.O_RDWR|os.O_CREATE, 0666)
	if err != nil {
		return err
	}
	defer f.Close()

	m := &cacheMeta{
		Version: cacheMetaVersion,
		Bucket:  bucket,
		Object:  object,
	}
	if err := jsonLoad(f, m); err != nil && err != io.EOF {
		return err
	}
	// increment hits
	if rs != nil {
		// rsFileName gets set by putRange. Check for blank values here
		// coming from other code paths that set rs only (eg initial creation or hit increment).
		if rsFileName != "" {
			if m.Ranges == nil {
				m.Ranges = make(map[string]string)
			}
			m.Ranges[rs.String(actualSize)] = rsFileName
		}
	}
	if rs == nil && !incHitsOnly {
		// this is necessary cleanup of range files if entire object is cached.
		if _, err := os.Stat(pathJoin(cachedPath, cacheDataFile)); err == nil {
			for _, f := range m.Ranges {
				removeAll(pathJoin(cachedPath, f))
			}
			m.Ranges = nil
		}
	}
	m.Stat.Size = actualSize
	m.Stat.ModTime = UTCNow()
	if !incHitsOnly {
		// reset meta
		m.Meta = meta
	} else {
		if m.Meta == nil {
			m.Meta = make(map[string]string)
		}
		if etag, ok := meta["etag"]; ok {
			m.Meta["etag"] = etag
		}
	}
	m.Hits++

	m.Checksum = CacheChecksumInfoV1{Algorithm: HighwayHash256S.String(), Blocksize: cacheBlkSize}
	return jsonSave(f, m)
}

func getCacheSHADir(dir, bucket, object string) string {
	return pathJoin(dir, getSHA256Hash([]byte(pathJoin(bucket, object))))
}

// Cache data to disk with bitrot checksum added for each block of 1MB
func (c *diskCache) bitrotWriteToCache(cachePath, fileName string, reader io.Reader, size uint64) (int64, string, error) {
	if err := os.MkdirAll(cachePath, 0777); err != nil {
		return 0, "", err
	}
	filePath := pathJoin(cachePath, fileName)

	if filePath == "" || reader == nil {
		return 0, "", errInvalidArgument
	}

	if err := checkPathLength(filePath); err != nil {
		return 0, "", err
	}
	f, err := os.Create(filePath)
	if err != nil {
		return 0, "", osErrToFileErr(err)
	}
	defer f.Close()

	var bytesWritten int64

	h := HighwayHash256S.New()

	bufp := c.pool.Get().(*[]byte)
	defer c.pool.Put(bufp)
	md5Hash := md5.New()
	var n, n2 int
	for {
		n, err = io.ReadFull(reader, *bufp)
		if err != nil && err != io.EOF && err != io.ErrUnexpectedEOF {
			return 0, "", err
		}
		eof := err == io.EOF || err == io.ErrUnexpectedEOF
		if n == 0 && size != 0 {
			// Reached EOF, nothing more to be done.
			break
		}
		h.Reset()
		if _, err = h.Write((*bufp)[:n]); err != nil {
			return 0, "", err
		}
		hashBytes := h.Sum(nil)
		// compute md5Hash of original data stream if writeback commit to cache
		if c.commitWriteback {
			if _, err = md5Hash.Write((*bufp)[:n]); err != nil {
				return 0, "", err
			}
		}
		if _, err = f.Write(hashBytes); err != nil {
			return 0, "", err
		}
		if n2, err = f.Write((*bufp)[:n]); err != nil {
			return 0, "", err
		}
		bytesWritten += int64(n2)
		if eof {
			break
		}
	}

	return bytesWritten, base64.StdEncoding.EncodeToString(md5Hash.Sum(nil)), nil
}

func newCacheEncryptReader(content io.Reader, bucket, object string, metadata map[string]string) (r io.Reader, err error) {
	objectEncryptionKey, err := newCacheEncryptMetadata(bucket, object, metadata)
	if err != nil {
		return nil, err
	}

	reader, err := sio.EncryptReader(content, sio.Config{Key: objectEncryptionKey[:], MinVersion: sio.Version20})
	if err != nil {
		return nil, crypto.ErrInvalidCustomerKey
	}
	return reader, nil
}
func newCacheEncryptMetadata(bucket, object string, metadata map[string]string) ([]byte, error) {
	var sealedKey crypto.SealedKey
	if globalCacheKMS == nil {
		return nil, errKMSNotConfigured
	}
	key, encKey, err := globalCacheKMS.GenerateKey(globalCacheKMS.DefaultKeyID(), crypto.Context{bucket: pathJoin(bucket, object)})
	if err != nil {
		return nil, err
	}

	objectKey := crypto.GenerateKey(key, rand.Reader)
	sealedKey = objectKey.Seal(key, crypto.GenerateIV(rand.Reader), crypto.S3.String(), bucket, object)
	crypto.S3.CreateMetadata(metadata, globalCacheKMS.DefaultKeyID(), encKey, sealedKey)

	if etag, ok := metadata["etag"]; ok {
		metadata["etag"] = hex.EncodeToString(objectKey.SealETag([]byte(etag)))
	}
	metadata[SSECacheEncrypted] = ""
	return objectKey[:], nil
}

// Caches the object to disk
func (c *diskCache) Put(ctx context.Context, bucket, object string, data io.Reader, size int64, rs *HTTPRangeSpec, opts ObjectOptions, incHitsOnly bool) (oi ObjectInfo, err error) {
	if !c.diskSpaceAvailable(size) {
		io.Copy(ioutil.Discard, data)
		return oi, errDiskFull
	}
	cachePath := getCacheSHADir(c.dir, bucket, object)
<<<<<<< HEAD
	cLock := c.NewNSLockFn(cachePath)
	if err := cLock.GetLock(ctx, globalOperationTimeout); err != nil {
		return err
=======
	cLock := c.NewNSLockFn(ctx, cachePath)
	if err := cLock.GetLock(globalOperationTimeout); err != nil {
		return oi, err
>>>>>>> 68de5a6f
	}
	defer cLock.Unlock()

	meta, _, numHits, err := c.statCache(ctx, cachePath)
	// Case where object not yet cached
	if os.IsNotExist(err) && c.after >= 1 {
		return oi, c.saveMetadata(ctx, bucket, object, opts.UserDefined, size, nil, "", false)
	}
	// Case where object already has a cache metadata entry but not yet cached
	if err == nil && numHits < c.after {
		cETag := extractETag(meta.Meta)
		bETag := extractETag(opts.UserDefined)
		if cETag == bETag {
			return oi, c.saveMetadata(ctx, bucket, object, opts.UserDefined, size, nil, "", false)
		}
		incHitsOnly = true
	}

	if rs != nil {
		return oi, c.putRange(ctx, bucket, object, data, size, rs, opts)
	}
	if !c.diskSpaceAvailable(size) {
		return oi, errDiskFull
	}
	if err := os.MkdirAll(cachePath, 0777); err != nil {
		return oi, err
	}
	var metadata = cloneMSS(opts.UserDefined)
	var reader = data
	var actualSize = uint64(size)
	if globalCacheKMS != nil {
		reader, err = newCacheEncryptReader(data, bucket, object, metadata)
		if err != nil {
			return oi, err
		}
		actualSize, _ = sio.EncryptedSize(uint64(size))
	}
	n, md5sum, err := c.bitrotWriteToCache(cachePath, cacheDataFile, reader, actualSize)
	if IsErr(err, baseErrs...) {
		// take the cache drive offline
		c.setOffline()
	}
	if err != nil {
		removeAll(cachePath)
		return oi, err
	}

	if actualSize != uint64(n) {
		removeAll(cachePath)
		return oi, IncompleteBody{Bucket: bucket, Object: object}
	}
	if c.commitWriteback {
		metadata["content-md5"] = md5sum
		if md5bytes, err := base64.StdEncoding.DecodeString(md5sum); err == nil {
			metadata["etag"] = hex.EncodeToString(md5bytes)
		}
		metadata[writeBackStatusHeader] = CommitPending.String()
	}
	return ObjectInfo{
			Bucket:      bucket,
			Name:        object,
			ETag:        metadata["etag"],
			Size:        n,
			UserDefined: metadata,
		},
		c.saveMetadata(ctx, bucket, object, metadata, n, nil, "", incHitsOnly)
}

// Caches the range to disk
func (c *diskCache) putRange(ctx context.Context, bucket, object string, data io.Reader, size int64, rs *HTTPRangeSpec, opts ObjectOptions) error {
	rlen, err := rs.GetLength(size)
	if err != nil {
		return err
	}
	if !c.diskSpaceAvailable(rlen) {
		return errDiskFull
	}
	cachePath := getCacheSHADir(c.dir, bucket, object)
	if err := os.MkdirAll(cachePath, 0777); err != nil {
		return err
	}
	var metadata = cloneMSS(opts.UserDefined)
	var reader = data
	var actualSize = uint64(rlen)
	// objSize is the actual size of object (with encryption overhead if any)
	var objSize = uint64(size)
	if globalCacheKMS != nil {
		reader, err = newCacheEncryptReader(data, bucket, object, metadata)
		if err != nil {
			return err
		}
		actualSize, _ = sio.EncryptedSize(uint64(rlen))
		objSize, _ = sio.EncryptedSize(uint64(size))

	}
	cacheFile := MustGetUUID()
	n, _, err := c.bitrotWriteToCache(cachePath, cacheFile, reader, actualSize)
	if IsErr(err, baseErrs...) {
		// take the cache drive offline
		c.setOffline()
	}
	if err != nil {
		removeAll(cachePath)
		return err
	}
	if actualSize != uint64(n) {
		removeAll(cachePath)
		return IncompleteBody{Bucket: bucket, Object: object}
	}
	return c.saveMetadata(ctx, bucket, object, metadata, int64(objSize), rs, cacheFile, false)
}

// checks streaming bitrot checksum of cached object before returning data
func (c *diskCache) bitrotReadFromCache(ctx context.Context, filePath string, offset, length int64, writer io.Writer) error {
	h := HighwayHash256S.New()

	checksumHash := make([]byte, h.Size())

	startBlock := offset / cacheBlkSize
	endBlock := (offset + length) / cacheBlkSize

	// get block start offset
	var blockStartOffset int64
	if startBlock > 0 {
		blockStartOffset = (cacheBlkSize + int64(h.Size())) * startBlock
	}

	tillLength := (cacheBlkSize + int64(h.Size())) * (endBlock - startBlock + 1)

	// Start offset cannot be negative.
	if offset < 0 {
		logger.LogIf(ctx, errUnexpected)
		return errUnexpected
	}

	// Writer cannot be nil.
	if writer == nil {
		logger.LogIf(ctx, errUnexpected)
		return errUnexpected
	}
	var blockOffset, blockLength int64
	rc, err := readCacheFileStream(filePath, blockStartOffset, tillLength)
	if err != nil {
		return err
	}
	bufp := c.pool.Get().(*[]byte)
	defer c.pool.Put(bufp)

	for block := startBlock; block <= endBlock; block++ {
		switch {
		case startBlock == endBlock:
			blockOffset = offset % cacheBlkSize
			blockLength = length
		case block == startBlock:
			blockOffset = offset % cacheBlkSize
			blockLength = cacheBlkSize - blockOffset
		case block == endBlock:
			blockOffset = 0
			blockLength = (offset + length) % cacheBlkSize
		default:
			blockOffset = 0
			blockLength = cacheBlkSize
		}
		if blockLength == 0 {
			break
		}
		if _, err := io.ReadFull(rc, checksumHash); err != nil {
			return err
		}
		h.Reset()
		n, err := io.ReadFull(rc, *bufp)
		if err != nil && err != io.EOF && err != io.ErrUnexpectedEOF {
			logger.LogIf(ctx, err)
			return err
		}
		eof := err == io.EOF || err == io.ErrUnexpectedEOF
		if n == 0 && length != 0 {
			// Reached EOF, nothing more to be done.
			break
		}

		if _, e := h.Write((*bufp)[:n]); e != nil {
			return e
		}
		hashBytes := h.Sum(nil)

		if !bytes.Equal(hashBytes, checksumHash) {
			err = fmt.Errorf("hashes do not match expected %s, got %s",
				hex.EncodeToString(checksumHash), hex.EncodeToString(hashBytes))
			logger.LogIf(GlobalContext, err)
			return err
		}

		if _, err := io.Copy(writer, bytes.NewReader((*bufp)[blockOffset:blockOffset+blockLength])); err != nil {
			if err != io.ErrClosedPipe {
				logger.LogIf(ctx, err)
				return err
			}
			eof = true
		}
		if eof {
			break
		}
	}

	return nil
}

// Get returns ObjectInfo and reader for object from disk cache
func (c *diskCache) Get(ctx context.Context, bucket, object string, rs *HTTPRangeSpec, h http.Header, opts ObjectOptions) (gr *GetObjectReader, numHits int, err error) {
	cacheObjPath := getCacheSHADir(c.dir, bucket, object)
	cLock := c.NewNSLockFn(cacheObjPath)
	if err := cLock.GetRLock(ctx, globalOperationTimeout); err != nil {
		return nil, numHits, err
	}

	defer cLock.RUnlock()
	var objInfo ObjectInfo
	var rngInfo RangeInfo
	if objInfo, rngInfo, numHits, err = c.statRange(ctx, bucket, object, rs); err != nil {
		return nil, numHits, toObjectErr(err, bucket, object)
	}
	cacheFile := cacheDataFile
	objSize := objInfo.Size
	if !rngInfo.Empty() {
		// for cached ranges, need to pass actual range file size to GetObjectReader
		// and clear out range spec
		cacheFile = rngInfo.File
		objInfo.Size = rngInfo.Size
		rs = nil
	}
	var nsUnlocker = func() {}
	// For a directory, we need to send an reader that returns no bytes.
	if HasSuffix(object, SlashSeparator) {
		// The lock taken above is released when
		// objReader.Close() is called by the caller.
		gr, gerr := NewGetObjectReaderFromReader(bytes.NewBuffer(nil), objInfo, opts, nsUnlocker)
		return gr, numHits, gerr
	}

	fn, off, length, nErr := NewGetObjectReader(rs, objInfo, opts, nsUnlocker)
	if nErr != nil {
		return nil, numHits, nErr
	}
	filePath := pathJoin(cacheObjPath, cacheFile)
	pr, pw := io.Pipe()
	go func() {
		err := c.bitrotReadFromCache(ctx, filePath, off, length, pw)
		if err != nil {
			removeAll(cacheObjPath)
		}
		pw.CloseWithError(err)
	}()
	// Cleanup function to cause the go routine above to exit, in
	// case of incomplete read.
	pipeCloser := func() { pr.Close() }

	gr, gerr := fn(pr, h, opts.CheckPrecondFn, pipeCloser)
	if gerr != nil {
		return gr, numHits, gerr
	}
	if globalCacheKMS != nil {
		// clean up internal SSE cache metadata
		delete(gr.ObjInfo.UserDefined, crypto.SSEHeader)
	}
	if !rngInfo.Empty() {
		// overlay Size with actual object size and not the range size
		gr.ObjInfo.Size = objSize
	}
	return gr, numHits, nil

}

// Deletes the cached object
func (c *diskCache) delete(ctx context.Context, cacheObjPath string) (err error) {
	cLock := c.NewNSLockFn(cacheObjPath)
	if err := cLock.GetLock(ctx, globalOperationTimeout); err != nil {
		return err
	}
	defer cLock.Unlock()
	return removeAll(cacheObjPath)
}

// Deletes the cached object
func (c *diskCache) Delete(ctx context.Context, bucket, object string) (err error) {
	cacheObjPath := getCacheSHADir(c.dir, bucket, object)
	return c.delete(ctx, cacheObjPath)
}

// convenience function to check if object is cached on this diskCache
func (c *diskCache) Exists(ctx context.Context, bucket, object string) bool {
	if _, err := os.Stat(getCacheSHADir(c.dir, bucket, object)); err != nil {
		return false
	}
	return true
}

// queues writeback upload failures on server startup
func (c *diskCache) scanCacheWritebackFailures(ctx context.Context) {
	defer close(c.retryWritebackCh)
	filterFn := func(name string, typ os.FileMode) error {
		if name == minioMetaBucket {
			// Proceed to next file.
			return nil
		}
		cacheDir := pathJoin(c.dir, name)
		meta, _, _, err := c.statCachedMeta(ctx, cacheDir)
		if err != nil {
			return nil
		}

		objInfo := meta.ToObjectInfo("", "")
		status, ok := objInfo.UserDefined[writeBackStatusHeader]
		if !ok || status == CommitComplete.String() {
			return nil
		}
		select {
		case c.retryWritebackCh <- objInfo:
		default:
		}

		return nil
	}

	if err := readDirFilterFn(c.dir, filterFn); err != nil {
		logger.LogIf(ctx, err)
		return
	}
}<|MERGE_RESOLUTION|>--- conflicted
+++ resolved
@@ -696,15 +696,9 @@
 		return oi, errDiskFull
 	}
 	cachePath := getCacheSHADir(c.dir, bucket, object)
-<<<<<<< HEAD
 	cLock := c.NewNSLockFn(cachePath)
 	if err := cLock.GetLock(ctx, globalOperationTimeout); err != nil {
-		return err
-=======
-	cLock := c.NewNSLockFn(ctx, cachePath)
-	if err := cLock.GetLock(globalOperationTimeout); err != nil {
 		return oi, err
->>>>>>> 68de5a6f
 	}
 	defer cLock.Unlock()
 
