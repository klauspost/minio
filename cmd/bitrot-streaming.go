/*
 * MinIO Cloud Storage, (C) 2019 MinIO, Inc.
 *
 * Licensed under the Apache License, Version 2.0 (the "License");
 * you may not use this file except in compliance with the License.
 * You may obtain a copy of the License at
 *
 *     http://www.apache.org/licenses/LICENSE-2.0
 *
 * Unless required by applicable law or agreed to in writing, software
 * distributed under the License is distributed on an "AS IS" BASIS,
 * WITHOUT WARRANTIES OR CONDITIONS OF ANY KIND, either express or implied.
 * See the License for the specific language governing permissions and
 * limitations under the License.
 */

package cmd

import (
	"bytes"
	"context"
	"encoding/hex"
	"fmt"
	"hash"
	"io"
	"time"

	"github.com/minio/minio/cmd/logger"
<<<<<<< HEAD
	"github.com/minio/minio/pkg/ioutil"
=======
	"github.com/minio/minio/pkg/env"
	xioutil "github.com/minio/minio/pkg/ioutil"
>>>>>>> b5dcaacc
)

type errHashMismatch struct {
	message string
}

func (err *errHashMismatch) Error() string {
	return err.message
}

// Calculates bitrot in chunks and writes the hash into the stream.
type streamingBitrotWriter struct {
<<<<<<< HEAD
	iow          io.WriteCloser
	closeWithErr func(err error) error
	h            hash.Hash
	shardSize    int64
	canClose     chan struct{} // Needed to avoid race explained in Close() call.
=======
	iow       io.WriteCloser
	h         hash.Hash
	shardSize int64
	canClose  chan struct{} // Needed to avoid race explained in Close() call.
>>>>>>> b5dcaacc
}

func (b *streamingBitrotWriter) Write(p []byte) (int, error) {
	if len(p) == 0 {
		return 0, nil
	}
	b.h.Reset()
	b.h.Write(p)
	hashBytes := b.h.Sum(nil)
	_, err := b.iow.Write(hashBytes)
	if err != nil {
		return 0, err
	}
	return b.iow.Write(p)
}

func (b *streamingBitrotWriter) Close() error {
	err := b.iow.Close()
	// Wait for all data to be written before returning else it causes race conditions.
	// Race condition is because of io.PipeWriter implementation. i.e consider the following
	// sequent of operations:
	// 1) pipe.Write()
	// 2) pipe.Close()
	// Now pipe.Close() can return before the data is read on the other end of the pipe and written to the disk
	// Hence an immediate Read() on the file can return incorrect data.
	if b.canClose != nil {
		<-b.canClose
	}
	return err
}

var (
	ioDeadline, _ = time.ParseDuration(env.Get("MINIO_IO_DEADLINE", ""))
)

// Returns streaming bitrot writer implementation.
<<<<<<< HEAD
func newStreamingBitrotWriterBuffer(w io.Writer, algo BitrotAlgorithm, shardSize int64) io.WriteCloser {
	return &streamingBitrotWriter{iow: ioutil.NopCloser(w), h: algo.New(), shardSize: shardSize, canClose: nil}
}

// Returns streaming bitrot writer implementation.
func newStreamingBitrotWriter(disk StorageAPI, volume, filePath string, length int64, algo BitrotAlgorithm, shardSize int64) io.WriteCloser {
	r, w := io.Pipe()
	h := algo.New()
	bw := &streamingBitrotWriter{iow: w, closeWithErr: w.CloseWithError, h: h, shardSize: shardSize, canClose: make(chan struct{})}
=======
func newStreamingBitrotWriter(disk StorageAPI, volume, filePath string, length int64, algo BitrotAlgorithm, shardSize int64, heal bool) io.Writer {
	r, w := io.Pipe()
	h := algo.New()

	var wc io.WriteCloser = w
	if ioDeadline > 0 && !heal {
		wc = xioutil.NewDeadlineWriter(w, ioDeadline)
	}

	bw := &streamingBitrotWriter{wc, h, shardSize, make(chan struct{})}
>>>>>>> b5dcaacc
	go func() {
		totalFileSize := int64(-1) // For compressed objects length will be unknown (represented by length=-1)
		if length != -1 {
			bitrotSumsTotalSize := ceilFrac(length, shardSize) * int64(h.Size()) // Size used for storing bitrot checksums.
			totalFileSize = bitrotSumsTotalSize + length
		}
		r.CloseWithError(disk.CreateFile(context.TODO(), volume, filePath, totalFileSize, r))
		close(bw.canClose)
	}()
	return bw
}

// ReadAt() implementation which verifies the bitrot hash available as part of the stream.
type streamingBitrotReader struct {
	disk       StorageAPI
	data       []byte
	rc         io.Reader
	volume     string
	filePath   string
	tillOffset int64
	currOffset int64
	h          hash.Hash
	shardSize  int64
	hashBytes  []byte
}

func (b *streamingBitrotReader) Close() error {
	if b.rc == nil {
		return nil
	}
	if closer, ok := b.rc.(io.Closer); ok {
		return closer.Close()
	}
	return nil
}

func (b *streamingBitrotReader) ReadAt(buf []byte, offset int64) (int, error) {
	var err error
	if offset%b.shardSize != 0 {
		// Offset should always be aligned to b.shardSize
		// Can never happen unless there are programmer bugs
		return 0, errUnexpected
	}
	if b.rc == nil {
		// For the first ReadAt() call we need to open the stream for reading.
		b.currOffset = offset
		streamOffset := (offset/b.shardSize)*int64(b.h.Size()) + offset
		if len(b.data) == 0 && b.tillOffset != streamOffset {
			b.rc, err = b.disk.ReadFileStream(context.TODO(), b.volume, b.filePath, streamOffset, b.tillOffset-streamOffset)
		} else {
			b.rc = io.NewSectionReader(bytes.NewReader(b.data), streamOffset, b.tillOffset-streamOffset)
		}
		if err != nil {
			return 0, err
		}
	}

	if offset != b.currOffset {
		// Can never happen unless there are programmer bugs
		return 0, errUnexpected
	}
	b.h.Reset()
	_, err = io.ReadFull(b.rc, b.hashBytes)
	if err != nil {
		return 0, err
	}
	_, err = io.ReadFull(b.rc, buf)
	if err != nil {
		return 0, err
	}
	b.h.Write(buf)

	if !bytes.Equal(b.h.Sum(nil), b.hashBytes) {
		logger.LogIf(GlobalContext, fmt.Errorf("Disk: %s  -> %s/%s - content hash does not match - expected %s, got %s",
			b.disk, b.volume, b.filePath, hex.EncodeToString(b.hashBytes), hex.EncodeToString(b.h.Sum(nil))))
		return 0, errFileCorrupt
	}
	b.currOffset += int64(len(buf))
	return len(buf), nil
}

// Returns streaming bitrot reader implementation.
func newStreamingBitrotReader(disk StorageAPI, data []byte, volume, filePath string, tillOffset int64, algo BitrotAlgorithm, shardSize int64) *streamingBitrotReader {
	h := algo.New()
	return &streamingBitrotReader{
		disk:       disk,
		data:       data,
		volume:     volume,
		filePath:   filePath,
		tillOffset: ceilFrac(tillOffset, shardSize)*int64(h.Size()) + tillOffset,
		h:          h,
		shardSize:  shardSize,
		hashBytes:  make([]byte, h.Size()),
	}
}<|MERGE_RESOLUTION|>--- conflicted
+++ resolved
@@ -26,12 +26,9 @@
 	"time"
 
 	"github.com/minio/minio/cmd/logger"
-<<<<<<< HEAD
+	"github.com/minio/minio/pkg/env"
 	"github.com/minio/minio/pkg/ioutil"
-=======
-	"github.com/minio/minio/pkg/env"
 	xioutil "github.com/minio/minio/pkg/ioutil"
->>>>>>> b5dcaacc
 )
 
 type errHashMismatch struct {
@@ -44,18 +41,11 @@
 
 // Calculates bitrot in chunks and writes the hash into the stream.
 type streamingBitrotWriter struct {
-<<<<<<< HEAD
 	iow          io.WriteCloser
 	closeWithErr func(err error) error
 	h            hash.Hash
 	shardSize    int64
 	canClose     chan struct{} // Needed to avoid race explained in Close() call.
-=======
-	iow       io.WriteCloser
-	h         hash.Hash
-	shardSize int64
-	canClose  chan struct{} // Needed to avoid race explained in Close() call.
->>>>>>> b5dcaacc
 }
 
 func (b *streamingBitrotWriter) Write(p []byte) (int, error) {
@@ -87,33 +77,25 @@
 	return err
 }
 
+// Returns streaming bitrot writer implementation.
+func newStreamingBitrotWriterBuffer(w io.Writer, algo BitrotAlgorithm, shardSize int64) io.WriteCloser {
+	return &streamingBitrotWriter{iow: ioutil.NopCloser(w), h: algo.New(), shardSize: shardSize, canClose: nil}
+}
+
 var (
 	ioDeadline, _ = time.ParseDuration(env.Get("MINIO_IO_DEADLINE", ""))
 )
 
 // Returns streaming bitrot writer implementation.
-<<<<<<< HEAD
-func newStreamingBitrotWriterBuffer(w io.Writer, algo BitrotAlgorithm, shardSize int64) io.WriteCloser {
-	return &streamingBitrotWriter{iow: ioutil.NopCloser(w), h: algo.New(), shardSize: shardSize, canClose: nil}
-}
-
-// Returns streaming bitrot writer implementation.
-func newStreamingBitrotWriter(disk StorageAPI, volume, filePath string, length int64, algo BitrotAlgorithm, shardSize int64) io.WriteCloser {
-	r, w := io.Pipe()
-	h := algo.New()
-	bw := &streamingBitrotWriter{iow: w, closeWithErr: w.CloseWithError, h: h, shardSize: shardSize, canClose: make(chan struct{})}
-=======
 func newStreamingBitrotWriter(disk StorageAPI, volume, filePath string, length int64, algo BitrotAlgorithm, shardSize int64, heal bool) io.Writer {
 	r, w := io.Pipe()
 	h := algo.New()
 
-	var wc io.WriteCloser = w
+	bw := &streamingBitrotWriter{iow: w, closeWithErr: w.CloseWithError, h: h, shardSize: shardSize, canClose: make(chan struct{})}
 	if ioDeadline > 0 && !heal {
-		wc = xioutil.NewDeadlineWriter(w, ioDeadline)
+		bw.iow = xioutil.NewDeadlineWriter(w, ioDeadline)
 	}
 
-	bw := &streamingBitrotWriter{wc, h, shardSize, make(chan struct{})}
->>>>>>> b5dcaacc
 	go func() {
 		totalFileSize := int64(-1) // For compressed objects length will be unknown (represented by length=-1)
 		if length != -1 {
