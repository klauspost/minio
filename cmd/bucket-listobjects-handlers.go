--- conflicted
+++ resolved
@@ -114,18 +114,6 @@
 		return
 	}
 
-<<<<<<< HEAD
-=======
-	// Forward the request using Source IP or bucket
-	forwardStr := handlers.GetSourceIPFromHeaders(r)
-	if forwardStr == "" {
-		forwardStr = bucket
-	}
-	if proxyRequestByStringHash(ctx, w, r, forwardStr) {
-		return
-	}
-
->>>>>>> effe1310
 	listObjectVersions := objectAPI.ListObjectVersions
 
 	// Inititate a list object versions operation based on the input params.
