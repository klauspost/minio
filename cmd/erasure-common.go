/*
 * MinIO Cloud Storage, (C) 2016-2020 MinIO, Inc.
 *
 * Licensed under the Apache License, Version 2.0 (the "License");
 * you may not use this file except in compliance with the License.
 * You may obtain a copy of the License at
 *
 *     http://www.apache.org/licenses/LICENSE-2.0
 *
 * Unless required by applicable law or agreed to in writing, software
 * distributed under the License is distributed on an "AS IS" BASIS,
 * WITHOUT WARRANTIES OR CONDITIONS OF ANY KIND, either express or implied.
 * See the License for the specific language governing permissions and
 * limitations under the License.
 */

package cmd

import (
	"context"
	"path"
	"sync"

	"github.com/minio/minio/pkg/sync/errgroup"
)

func (er erasureObjects) getLoadBalancedLocalDisks() (newDisks []StorageAPI) {
	disks := er.getDisks()
	// Based on the random shuffling return back randomized disks.
	for _, i := range hashOrder(UTCNow().String(), len(disks)) {
		if disks[i-1] != nil && disks[i-1].IsLocal() {
			if !disks[i-1].Healing() && disks[i-1].IsOnline() {
				newDisks = append(newDisks, disks[i-1])
			}
		}
	}
	return newDisks
}

func (er erasureObjects) getOnlineDisks() (newDisks []StorageAPI) {
	disks := er.getDisks()
	var wg sync.WaitGroup
	var mu sync.Mutex
	for _, i := range hashOrder(UTCNow().String(), len(disks)) {
		i := i
		wg.Add(1)
		go func() {
			defer wg.Done()
			if disks[i-1] == nil {
				return
			}
			di, err := disks[i-1].DiskInfo(context.Background())
			if err != nil || di.Healing {
				// - Do not consume disks which are not reachable
				//   unformatted or simply not accessible for some reason.
				//
				// - Do not consume disks which are being healed
				//
				// - Future: skip busy disks
				return
			}

			mu.Lock()
			newDisks = append(newDisks, disks[i-1])
			mu.Unlock()
		}()
	}
	return newDisks
}

// getLoadBalancedNDisks - fetches load balanced (sufficiently randomized) disk slice
// with N disks online. If ndisks is zero or negative, then it will returns all disks,
// same if ndisks is greater than the number of all disks.
func (er erasureObjects) getLoadBalancedNDisks(ndisks int) (newDisks []StorageAPI) {
	disks := er.getLoadBalancedDisks(ndisks != -1)
	for _, disk := range disks {
		newDisks = append(newDisks, disk)
		ndisks--
		if ndisks == 0 {
			break
		}
	}
	return
}

// getLoadBalancedDisks - fetches load balanced (sufficiently randomized) disk slice.
// ensures to skip disks if they are not healing and online.
func (er erasureObjects) getLoadBalancedDisks(optimized bool) []StorageAPI {
	disks := er.getDisks()

	if !optimized {
		var newDisks []StorageAPI
		for _, i := range hashOrder(UTCNow().String(), len(disks)) {
			newDisks = append(newDisks, disks[i-1])
		}
		return newDisks
	}

	var wg sync.WaitGroup
	var mu sync.Mutex
	var newDisks []StorageAPI
	// Based on the random shuffling return back randomized disks.
	for _, i := range hashOrder(UTCNow().String(), len(disks)) {
		i := i
		wg.Add(1)
		go func() {
			defer wg.Done()
			if disks[i-1] == nil || !disks[i-1].IsOnline() {
				return
			}
			di, err := disks[i-1].DiskInfo(context.Background())
			if err != nil || di.Healing {
				// - Do not consume disks which are not reachable
				//   unformatted or simply not accessible for some reason.
				//
				// - Do not consume disks which are being healed
				//
				// - Future: skip busy disks
				return
			}

			mu.Lock()
<<<<<<< HEAD
			// Capture disks usage wise
			newDisks = append(newDisks, disks[i-1])
=======
			// Capture disks usage wise upto resolution of MiB
			newDisks[di.Used/1024/1024] = append(newDisks[di.Used/1024/1024], disks[i-1])
>>>>>>> 2042d487
			mu.Unlock()
		}()
	}
	wg.Wait()

	// Return disks which have maximum disk usage common.
	return newDisks
}

// This function does the following check, suppose
// object is "a/b/c/d", stat makes sure that objects ""a/b/c""
// "a/b" and "a" do not exist.
func (er erasureObjects) parentDirIsObject(ctx context.Context, bucket, parent string) bool {
	var isParentDirObject func(string) bool
	isParentDirObject = func(p string) bool {
		if p == "." || p == SlashSeparator {
			return false
		}
		if er.isObject(ctx, bucket, p) {
			// If there is already a file at prefix "p", return true.
			return true
		}
		// Check if there is a file as one of the parent paths.
		return isParentDirObject(path.Dir(p))
	}
	return isParentDirObject(parent)
}

// isObject - returns `true` if the prefix is an object i.e if
// `xl.meta` exists at the leaf, false otherwise.
func (er erasureObjects) isObject(ctx context.Context, bucket, prefix string) (ok bool) {
	storageDisks := er.getDisks()

	g := errgroup.WithNErrs(len(storageDisks))

	for index := range storageDisks {
		index := index
		g.Go(func() error {
			if storageDisks[index] == nil {
				return errDiskNotFound
			}
			// Check if 'prefix' is an object on this 'disk', else continue the check the next disk
			return storageDisks[index].CheckFile(ctx, bucket, prefix)
		}, index)
	}

	// NOTE: Observe we are not trying to read `xl.meta` and figure out the actual
	// quorum intentionally, but rely on the default case scenario. Actual quorum
	// verification will happen by top layer by using getObjectInfo() and will be
	// ignored if necessary.
	readQuorum := getReadQuorum(len(storageDisks))

	return reduceReadQuorumErrs(ctx, g.Wait(), objectOpIgnoredErrs, readQuorum) == nil
}<|MERGE_RESOLUTION|>--- conflicted
+++ resolved
@@ -98,14 +98,14 @@
 
 	var wg sync.WaitGroup
 	var mu sync.Mutex
-	var newDisks []StorageAPI
+	var newDisks = map[uint64][]StorageAPI{}
 	// Based on the random shuffling return back randomized disks.
 	for _, i := range hashOrder(UTCNow().String(), len(disks)) {
 		i := i
 		wg.Add(1)
 		go func() {
 			defer wg.Done()
-			if disks[i-1] == nil || !disks[i-1].IsOnline() {
+			if disks[i-1] == nil {
 				return
 			}
 			di, err := disks[i-1].DiskInfo(context.Background())
@@ -120,20 +120,22 @@
 			}
 
 			mu.Lock()
-<<<<<<< HEAD
-			// Capture disks usage wise
-			newDisks = append(newDisks, disks[i-1])
-=======
 			// Capture disks usage wise upto resolution of MiB
 			newDisks[di.Used/1024/1024] = append(newDisks[di.Used/1024/1024], disks[i-1])
->>>>>>> 2042d487
 			mu.Unlock()
 		}()
 	}
 	wg.Wait()
 
+	var max uint64
+	for k := range newDisks {
+		if k > max {
+			max = k
+		}
+	}
+
 	// Return disks which have maximum disk usage common.
-	return newDisks
+	return newDisks[max]
 }
 
 // This function does the following check, suppose
